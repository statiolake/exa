--- conflicted
+++ resolved
@@ -46,16 +46,17 @@
 use std::iter::Peekable;
 fn parse_into_high_colour<'a, I>(iter: &mut Peekable<I>) -> Option<Colour>
 where I: Iterator<Item=&'a str> {
-    if let Some(&"5") = iter.peek() {
-        let _ = iter.next();
-        if let Some(byte) = iter.next() {
-            if let Ok(num) = byte.parse() {
-                return Some(Fixed(num));
-            }
-        }
-<<<<<<< HEAD
+    match iter.peek() {
+        Some(&"5") => {
+            let _ = iter.next();
+            if let Some(byte) = iter.next() {
+                if let Ok(num) = byte.parse() {
+                    return Some(Fixed(num));
+                }
+            }
+        }
         Some(&"2") => {
-            let _2 = iter.next();
+            let _ = iter.next();
             if let Some(hexes) = iter.next() {
                 // Some terminals support R:G:B instead of R;G;B
                 // but this clashes with splitting on ':' in each_pair above.
@@ -77,8 +78,6 @@
             }
         }
         _ => {},
-=======
->>>>>>> 755876e9
     }
     None
 }
